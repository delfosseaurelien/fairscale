--- conflicted
+++ resolved
@@ -187,17 +187,6 @@
                     output = tuple(output_list)
 
             output = output if isinstance(output, tuple) else (output,)
-<<<<<<< HEAD
-            # The last instance will lose the gradient function if we move it to the CPU.
-            # This is because all grad function are present on the device that ran the FW pass.
-            if index == len(model_instance.model_slices) - 1:
-                model_instance._activations.append(output)
-            else:
-                model_instance._activations.append(tuple([a.cpu() for a in list(output)]))
-            print(f"model_instance._activations device {[a.device for a in model_instance._activations[-1]]}")
-            # Move the layer shard back to the CPU.
-            layer_shard.forward_drop()
-=======
             with torch.autograd.profiler.record_function("fairscale.experimental.nn.offload:forward_drop"):
                 # The last instance will lose the gradient function if we move it to the CPU.
                 # This is because all grad function are present on the device that ran the FW pass.
@@ -205,9 +194,9 @@
                     model_instance._activations.append(output)
                 else:
                     model_instance._activations.append(tuple([a.cpu() for a in list(output)]))
+                print(f"model_instance._activations device {[a.device for a in model_instance._activations[-1]]}")
                 # Move the layer shard back to the CPU.
                 layer_shard.forward_drop()
->>>>>>> 14abed6e
 
         # TODO(anj-s): Check device of the result to make sure the outputs and targets match device.
         result = model_instance._activations[-1]
@@ -233,22 +222,13 @@
         for model_shard, activation in zip(
             reversed(model_instance.model_slices), reversed(model_instance._activations[:-1])
         ):
-<<<<<<< HEAD
-            
             # Move the activation to the device.
-            activation = tuple([a.cuda() for a in list(activation)])
-            # One of the inputs to the FW pass must require grad.
-            for a in activation:
-                a.requires_grad = True
-
-            # Move the model shard to the device.
-            model_shard.backward_load()
-=======
+            # activation = tuple([a.cuda() for a in list(activation)])
+
             with torch.autograd.profiler.record_function("fairscale.experimental.nn.offload:backward_load"):
                 # Move the model shard to the device.
                 model_shard.backward_load()
 
->>>>>>> 14abed6e
             # Store the BW pass state.
             bwd_rng_state = torch.get_rng_state()
 
@@ -400,48 +380,10 @@
         self._num_microbatches = num_microbatches
 
     def forward(self, *inputs: Any, **_: Any) -> Any:
-<<<<<<< HEAD
-        # At least one of the inputs needs to have `requires_grad` set.
-        # TODO(anj-s): Should we require users to set this or should we set it here?
-        set_at_least_once = False
-        for inp in inputs:
-            if inp.dtype == torch.long:
-                continue
-            inp.requires_grad = True
-            set_at_least_once = True
-
-        # if not set_at_least_once:
-        #     raise RuntimeError("We need at least one of the inputs to require grads.")
-
-        if self._checkpoint_activation:
-            return ActivationCheckpointing.apply(*inputs, self)
-
-        self._activations = []
-        for index in range(-1, len(self.model_slices)):
-            if index >= 0:
-                # TODO(anj-s): This might be a redundant call since we have the previous
-                # activation on the device already.
-                self._activations[index] = tuple([a.cuda() for a in list(self._activations[index])])
-                inputs = self._activations[index]
-                inputs = self.model_slices[index](*inputs)
-            # Call the custom autograd hooks (discard/load slices FW and BW)
-            inputs = ShardSyncLayer.apply(inputs, index, self.model_slices, self)
-            self._activations.append(inputs)
-            if index >= 0:
-                self._activations[index] = tuple([a.cpu() for a in list(self._activations[index])])
-
-        # We don't move the last activation/output since the target is present
-        # on the device.
-        # TODO(anj-s): It is now a requirement that the target tensors be placed on the
-        # device.
-        result = self._activations[-1]
-        return result[0] if len(result) == 1 else result
-=======
         # `apply` calls the `forward` function of the `ActivationCheckpointing` class
         # and the `forward` function calls `inputs` on the first model shard.
         # Please see https://pytorch.org/docs/stable/autograd.html#function for more details.
 
         # We need the second param to be a dummy input to enable the
         # backward pass to be triggered for integer inputs.
-        return ActivationCheckpointing.apply(*inputs, torch.tensor([], requires_grad=True), self)
->>>>>>> 14abed6e
+        return ActivationCheckpointing.apply(*inputs, torch.tensor([], requires_grad=True), self)